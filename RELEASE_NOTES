<<<<<<< HEAD
=======
1.3.3
    Expose the handle decorator functionality on the IDBI interface

    Add a script locator mechanism analogous to the statement locator

1.3.2
    Save SQLException to provide more information to the DBIException on
    statement execution

>>>>>>> bad5ca95
1.3.1
    Issue with a matcher not being reset which only showed up under jdk 1.5. Thank you Patrick!

1.3.0
    Wrap exceptions thrown from handle in Spring DataAccessExceptions for the
    Spring adaptor. Thank you Thomas Risberg.

    Support for "global" named parameters at the handle and DBI levels

1.2.5
    Change Handle#script to batch the statements in the script    

1.2.4
    Bug fix in named parameter handling with quotes (would ignore some named params incorrectly)

1.2.3
    Allow configuring transaction handlers in properties

    Allow configuring of externalized sql locating (ie, non-classpath)

1.2.2
    Add callback based transaction handling in order to cleanly support the various
    transactional contexts (CMT, BMT, Spring, Local) etc.

1.2.1
    Via the Spring DBIBean, IDBI#open(HandleCallback) now uses the transactionally bound handle
    if there is one.

1.2.0
    DBIException now extends RuntimeException. The 7 character change major release =)

    Added DBIUtils.closeHandleIfNecessary(Handle, IDBI) to allow for transparently managing
    transactions and connections in Spring whteher tx's are enabled or not.    

1.1.2
    Handle#query(String, RowCallback): void no longer starts a transaction
    automagically

1.1.1
    Support full-line comments in external sql and sql scripts. Full line comments
    must begin with # or // or -- as the first character(s) on the line. 

1.1.0
    Added handle#first(..): Map convenience functions to query for individual rows

    Removed DBITransactionFailedException and used plain old DBIException
    in its place

    Added unstable package for holding elements subject to API changes
    during a major release cycle.

    Handle decorator functionality added to unstable feature set

    JavaBean mapped named parameter support

    Renamed Handle#preparedBatch to Handle#prepareBatch

    Queries return java.util.List instead of java.util.Collection

    Much more sophisticated auto-configuration

    Broke backwards compatibility on handle.query(String, Object) method behavior
        (this is reason why 1.1.0 version increment)
        (read the javadocs if you use this method)

    Removed method Handle#query(String, Object, Object)
        Could lea to confusion with changed behavior mentioned above

1.0.10
    Batch and PreparedBatch Support

    Removed an unused exception

    Fixed bug in named parameter extractor (would miss named params not preceeded by whitespace)

1.0.9
    Better auto-detection of statement type (named, raw sql, etc)

1.0.8
    Spring integration tools

1.0.7
    Provide an interface for the DBI class in order to play nicer with proxies

1.0.6
    Prepared statement re-use was failing on Oracle, fixed.

1.0.5
    Fleshed out the execute(..) methods to take full array of arguments, like
    query.

    Added update(..): int which return number of rows affected

    Lots of internal refactoring

1.0.4
    Was swallowing an exception in one place for the (brief) 1.0.3 release. 
    Definately upgrade if using 1.0.3

1.0.3
    Fixed a bug where quoted text could be interpreted as named tokens, bad me.

    Added HandleCallback methods to DBI to manage handle db resources etc for
    clients.

    Removed test dependency on Jakarta commons-io, which had been used, previously,
    for deleting the test database. Tests now depend only on derby and junit, still
    with no runtime dependencies (other than the JDBC driver for your database).

1.0.2
    Added facility for loading connection info from properties file 
    for convenience. Totally optional, thankfully.

1.0.1
    Added overloaded argument signatures to callback-based queries
    
1.0 
    Initial Release<|MERGE_RESOLUTION|>--- conflicted
+++ resolved
@@ -1,5 +1,3 @@
-<<<<<<< HEAD
-=======
 1.3.3
     Expose the handle decorator functionality on the IDBI interface
 
@@ -9,7 +7,6 @@
     Save SQLException to provide more information to the DBIException on
     statement execution
 
->>>>>>> bad5ca95
 1.3.1
     Issue with a matcher not being reset which only showed up under jdk 1.5. Thank you Patrick!
 
