--- conflicted
+++ resolved
@@ -24,21 +24,11 @@
 class InTransactionWithIsolationLevelHandler implements Handler
 {
     @Override
-<<<<<<< HEAD
-    public Object invoke(HandleDing h, final Object target, Object[] args, MethodProxy mp) throws Exception
-    {
-        h.retain("transaction#withlevel");
-        try {
-            @SuppressWarnings("unchecked")
-            final Transaction<Object, Object, Exception> t = (Transaction) args[1];
-            final TransactionIsolationLevel level = (TransactionIsolationLevel) args[0];
-=======
-    public Object invoke(Supplier<Handle> handle, final Object target, Object[] args, MethodProxy mp)
+    public Object invoke(Supplier<Handle> handle, final Object target, Object[] args, MethodProxy mp) throws Exception
     {
         @SuppressWarnings("unchecked")
-        final Transaction<Object, Object> t = (Transaction<Object, Object>) args[1];
+        final Transaction<Object, Object, Exception> t = (Transaction) args[1];
         final TransactionIsolationLevel level = (TransactionIsolationLevel) args[0];
->>>>>>> 303a2746
 
         return handle.get().inTransaction(level, (conn, status) -> t.inTransaction(target, status));
     }
